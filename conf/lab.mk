<<<<<<< HEAD
# change this to the lab you want
# LAB=syscall
# LAB=util
=======
# all the labs that are included
# LAB=util
# LAB=syscall
# LAB=pgtbl
# LAB=traps
# LAB=cow
LAB=thread
>>>>>>> 8b13f1c8
<|MERGE_RESOLUTION|>--- conflicted
+++ resolved
@@ -1,13 +1,7 @@
-<<<<<<< HEAD
-# change this to the lab you want
-# LAB=syscall
-# LAB=util
-=======
 # all the labs that are included
 # LAB=util
 # LAB=syscall
 # LAB=pgtbl
 # LAB=traps
 # LAB=cow
-LAB=thread
->>>>>>> 8b13f1c8
+LAB=thread