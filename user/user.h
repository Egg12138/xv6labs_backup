struct stat;
struct rtcdate;
struct sysinfo;

// system calls
int fork(void);
int exit(int) __attribute__((noreturn));
int wait(int*);
int pipe(int*);
int write(int, const void*, int);
int read(int, void*, int);
int close(int);
int kill(int);
int exec(char*, char**);
int open(const char*, int);
int mknod(const char*, short, short);
int unlink(const char*);
int fstat(int fd, struct stat*);
int link(const char*, const char*);
int mkdir(const char*);
int chdir(const char*);
int dup(int);
int getpid(void);
char* sbrk(int);
int sleep(int);
int uptime(void);
<<<<<<< HEAD
int sigalarm(int, void (*)(void));
int sigreturn(void);
=======
#ifdef LAB_NET
int connect(uint32, uint16, uint16);
#endif
#ifdef LAB_PGTBL
int pgaccess(void *base, int len, void *mask);
// usyscall region
int ugetpid(void);
#endif
>>>>>>> 019d9a80

// ulib.c
int stat(const char*, struct stat*);
char* strcpy(char*, const char*);
void *memmove(void*, const void*, int);
char* strchr(const char*, char c);
int strcmp(const char*, const char*);
void fprintf(int, const char*, ...);
void printf(const char*, ...);
char* gets(char*, int max);
uint strlen(const char*);
void* memset(void*, int, uint);
void* malloc(uint);
void free(void*);
int atoi(const char*);
int memcmp(const void *, const void *, uint);
void *memcpy(void *, const void *, uint);
int statistics(void*, int);<|MERGE_RESOLUTION|>--- conflicted
+++ resolved
@@ -24,19 +24,16 @@
 char* sbrk(int);
 int sleep(int);
 int uptime(void);
-<<<<<<< HEAD
+// traps lab
 int sigalarm(int, void (*)(void));
 int sigreturn(void);
-=======
-#ifdef LAB_NET
+// net lab
 int connect(uint32, uint16, uint16);
-#endif
-#ifdef LAB_PGTBL
+// pgtbl lab
 int pgaccess(void *base, int len, void *mask);
 // usyscall region
 int ugetpid(void);
 #endif
->>>>>>> 019d9a80
 
 // ulib.c
 int stat(const char*, struct stat*);
