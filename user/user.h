--- conflicted
+++ resolved
@@ -24,16 +24,6 @@
 char* sbrk(int);
 int sleep(int);
 int uptime(void);
-<<<<<<< HEAD
-#ifdef LAB_NET
-int connect(uint32, uint16, uint16);
-#endif
-#ifdef LAB_PGTBL
-int pgaccess(void *base, int len, void *mask);
-// usyscall region
-int ugetpid(void);
-#endif
-=======
 // traps lab
 int sigalarm(int, void (*)(void));
 int sigreturn(void);
@@ -47,7 +37,6 @@
 // added syscall
 int trace(int);
 int sysinfo(struct sysinfo*);
->>>>>>> 41f9016a
 
 // ulib.c
 int stat(const char*, struct stat*);
