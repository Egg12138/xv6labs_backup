--- conflicted
+++ resolved
@@ -143,7 +143,6 @@
 [SYS_link]    sys_link,
 [SYS_mkdir]   sys_mkdir,
 [SYS_close]   sys_close,
-<<<<<<< HEAD
 [SYS_trace]   sys_trace,
 [SYS_sysinfo] sys_sysinfo,
 };
@@ -173,7 +172,6 @@
   "close",
   "trace",
   "sysinfo",
-=======
 #ifdef LAB_TRAPS
 [SYS_sigalarm]  sys_sigalarm,
 [SYS_sigreturn] sys_sigreturn,
@@ -184,7 +182,6 @@
 #ifdef LAB_PGTBL
 [SYS_pgaccess] sys_pgaccess,
 #endif
->>>>>>> 8b13f1c8
 };
 
 
