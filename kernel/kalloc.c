// Physical memory allocator, for user processes,
// kernel stacks, page-table pages,
// and pipe buffers. Allocates whole 4096-byte pages.

#include "types.h"
#include "param.h"
#include "memlayout.h"
#include "spinlock.h"
#include "riscv.h"
#include "defs.h"

void freerange(void *pa_start, void *pa_end);

extern char end[]; // first address after kernel.
                   // defined by kernel.ld.

struct run {
  struct run *next;
};

struct {
  struct spinlock lock;
  struct run *freelist;
} kmem;

static struct spinlock reflock;
// page refcnts
// 32-bit integer is used here to support atomic operations
// this is a matter of space-time tradeoff
// since 8-bit is well enough for most cases
static uint32 refarray[(PHYSTOP - KERNBASE) / PGSIZE];
#define REFCNT(pa) (refarray[((uint64)(pa) - KERNBASE) / PGSIZE])

void
kinit()
{
  initlock(&kmem.lock, "kmem");
  initlock(&reflock, "kmem_reflock");
  for(int i = 0; i < sizeof(refarray) / sizeof(uint32); i++)
    refarray[i] = 1;
  freerange(end, (void*)PHYSTOP);
}

void
freerange(void *pa_start, void *pa_end)
{
  char *p;
  p = (char*)PGROUNDUP((uint64)pa_start);
  for(; p + PGSIZE <= (char*)pa_end; p += PGSIZE)
    kfree(p);
}

// Free the page of physical memory pointed at by v,
// which normally should have been returned by a
// call to kalloc().  (The exception is when
// initializing the allocator; see kinit above.)
void
kfree(void *pa)
{
  struct run *r;

  if(((uint64)pa % PGSIZE) != 0 || (char*)pa < end || (uint64)pa >= PHYSTOP)
    panic("kfree: out of range");
  
  if(REFCNT(pa) != 1) {
    printf("%p %d\n", pa, REFCNT(pa));
    panic("kfree: ref");
  }
  
  // Fill with junk to catch dangling refs.
  memset(pa, 1, PGSIZE);

  // clear reference
  REFCNT(pa) = 0;

  r = (struct run*)pa;

  acquire(&kmem.lock);
  r->next = kmem.freelist;
  kmem.freelist = r;
  release(&kmem.lock);
}

// Allocate one 4096-byte page of physical memory.
// Returns a pointer that the kernel can use.
// Returns 0 if the memory cannot be allocated.
void *
kalloc(void)
{
  struct run *r;

  acquire(&kmem.lock);
  r = kmem.freelist;
  if(r)
    kmem.freelist = r->next;
  release(&kmem.lock);

  if(r) {
    memset((char*)r, 5, PGSIZE); // fill with junk
    REFCNT(r) = 1;
  }
  return (void*)r;
}

<<<<<<< HEAD
// Collect the amount of free memory
uint64
kgetfree()
{
  int page_cnt = 0;

  // TODO maybe locking is required here?
  struct run *r = kmem.freelist;
  while(r) {
    page_cnt++;
    r = r->next;
  }

  return page_cnt * PGSIZE;
=======
void
krefacquire()
{
  acquire(&reflock);
}

void
krefrelease()
{
  release(&reflock);
}

uint32
krefinc(uint64 pa)
{
  return __sync_fetch_and_add(&REFCNT(pa), 1);
}

uint32
krefdec(uint64 pa)
{
  return __sync_fetch_and_sub(&REFCNT(pa), 1);
}

uint32
kref(uint64 pa)
{
  return REFCNT(pa);
>>>>>>> 8b13f1c8
}<|MERGE_RESOLUTION|>--- conflicted
+++ resolved
@@ -102,7 +102,6 @@
   return (void*)r;
 }
 
-<<<<<<< HEAD
 // Collect the amount of free memory
 uint64
 kgetfree()
@@ -117,7 +116,8 @@
   }
 
   return page_cnt * PGSIZE;
-=======
+}
+
 void
 krefacquire()
 {
@@ -146,5 +146,4 @@
 kref(uint64 pa)
 {
   return REFCNT(pa);
->>>>>>> 8b13f1c8
 }