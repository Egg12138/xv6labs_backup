// which hart (core) is this?
static inline uint64
r_mhartid()
{
  uint64 x;
  asm volatile("csrr %0, mhartid" : "=r" (x) );
  return x;
}

// Machine Status Register, mstatus

#define MSTATUS_MPP_MASK (3L << 11) // previous mode.
#define MSTATUS_MPP_M (3L << 11)
#define MSTATUS_MPP_S (1L << 11)
#define MSTATUS_MPP_U (0L << 11)
#define MSTATUS_MIE (1L << 3)    // machine-mode interrupt enable.

static inline uint64
r_mstatus()
{
  uint64 x;
  asm volatile("csrr %0, mstatus" : "=r" (x) );
  return x;
}

static inline void 
w_mstatus(uint64 x)
{
  asm volatile("csrw mstatus, %0" : : "r" (x));
}

// machine exception program counter, holds the
// instruction address to which a return from
// exception will go.
static inline void 
w_mepc(uint64 x)
{
  asm volatile("csrw mepc, %0" : : "r" (x));
}

// Supervisor Status Register, sstatus

#define SSTATUS_SPP (1L << 8)  // Previous mode, 1=Supervisor, 0=User
#define SSTATUS_SPIE (1L << 5) // Supervisor Previous Interrupt Enable
#define SSTATUS_UPIE (1L << 4) // User Previous Interrupt Enable
#define SSTATUS_SIE (1L << 1)  // Supervisor Interrupt Enable
#define SSTATUS_UIE (1L << 0)  // User Interrupt Enable

static inline uint64
r_sstatus()
{
  uint64 x;
  asm volatile("csrr %0, sstatus" : "=r" (x) );
  return x;
}

static inline void 
w_sstatus(uint64 x)
{
  asm volatile("csrw sstatus, %0" : : "r" (x));
}

// Supervisor Interrupt Pending
static inline uint64
r_sip()
{
  uint64 x;
  asm volatile("csrr %0, sip" : "=r" (x) );
  return x;
}

static inline void 
w_sip(uint64 x)
{
  asm volatile("csrw sip, %0" : : "r" (x));
}

// Supervisor Interrupt Enable
#define SIE_SEIE (1L << 9) // external
#define SIE_STIE (1L << 5) // timer
#define SIE_SSIE (1L << 1) // software
static inline uint64
r_sie()
{
  uint64 x;
  asm volatile("csrr %0, sie" : "=r" (x) );
  return x;
}

static inline void 
w_sie(uint64 x)
{
  asm volatile("csrw sie, %0" : : "r" (x));
}

// Machine-mode Interrupt Enable
#define MIE_MEIE (1L << 11) // external
#define MIE_MTIE (1L << 7)  // timer
#define MIE_MSIE (1L << 3)  // software
static inline uint64
r_mie()
{
  uint64 x;
  asm volatile("csrr %0, mie" : "=r" (x) );
  return x;
}

static inline void 
w_mie(uint64 x)
{
  asm volatile("csrw mie, %0" : : "r" (x));
}

// supervisor exception program counter, holds the
// instruction address to which a return from
// exception will go.
static inline void 
w_sepc(uint64 x)
{
  asm volatile("csrw sepc, %0" : : "r" (x));
}

static inline uint64
r_sepc()
{
  uint64 x;
  asm volatile("csrr %0, sepc" : "=r" (x) );
  return x;
}

// Machine Exception Delegation
static inline uint64
r_medeleg()
{
  uint64 x;
  asm volatile("csrr %0, medeleg" : "=r" (x) );
  return x;
}

static inline void 
w_medeleg(uint64 x)
{
  asm volatile("csrw medeleg, %0" : : "r" (x));
}

// Machine Interrupt Delegation
static inline uint64
r_mideleg()
{
  uint64 x;
  asm volatile("csrr %0, mideleg" : "=r" (x) );
  return x;
}

static inline void 
w_mideleg(uint64 x)
{
  asm volatile("csrw mideleg, %0" : : "r" (x));
}

// Supervisor Trap-Vector Base Address
// low two bits are mode.
static inline void 
w_stvec(uint64 x)
{
  asm volatile("csrw stvec, %0" : : "r" (x));
}

static inline uint64
r_stvec()
{
  uint64 x;
  asm volatile("csrr %0, stvec" : "=r" (x) );
  return x;
}

// Machine-mode interrupt vector
static inline void 
w_mtvec(uint64 x)
{
  asm volatile("csrw mtvec, %0" : : "r" (x));
}

static inline void
w_pmpcfg0(uint64 x)
{
  asm volatile("csrw pmpcfg0, %0" : : "r" (x));
}

static inline void
w_pmpaddr0(uint64 x)
{
  asm volatile("csrw pmpaddr0, %0" : : "r" (x));
}

// use riscv's sv39 page table scheme.
#define SATP_SV39 (8L << 60)

#define MAKE_SATP(pagetable) (SATP_SV39 | (((uint64)pagetable) >> 12))

// supervisor address translation and protection;
// holds the address of the page table.
static inline void 
w_satp(uint64 x)
{
  asm volatile("csrw satp, %0" : : "r" (x));
}

static inline uint64
r_satp()
{
  uint64 x;
  asm volatile("csrr %0, satp" : "=r" (x) );
  return x;
}

// Supervisor Scratch register, for early trap handler in trampoline.S.
static inline void 
w_sscratch(uint64 x)
{
  asm volatile("csrw sscratch, %0" : : "r" (x));
}

static inline void 
w_mscratch(uint64 x)
{
  asm volatile("csrw mscratch, %0" : : "r" (x));
}

// Supervisor Trap Cause
static inline uint64
r_scause()
{
  uint64 x;
  asm volatile("csrr %0, scause" : "=r" (x) );
  return x;
}

// Supervisor Trap Value
static inline uint64
r_stval()
{
  uint64 x;
  asm volatile("csrr %0, stval" : "=r" (x) );
  return x;
}

// Machine-mode Counter-Enable
static inline void 
w_mcounteren(uint64 x)
{
  asm volatile("csrw mcounteren, %0" : : "r" (x));
}

static inline uint64
r_mcounteren()
{
  uint64 x;
  asm volatile("csrr %0, mcounteren" : "=r" (x) );
  return x;
}

// machine-mode cycle counter
static inline uint64
r_time()
{
  uint64 x;
  asm volatile("csrr %0, time" : "=r" (x) );
  return x;
}

// enable device interrupts
static inline void
intr_on()
{
  w_sstatus(r_sstatus() | SSTATUS_SIE);
}

// disable device interrupts
static inline void
intr_off()
{
  w_sstatus(r_sstatus() & ~SSTATUS_SIE);
}

// are device interrupts enabled?
static inline int
intr_get()
{
  uint64 x = r_sstatus();
  return (x & SSTATUS_SIE) != 0;
}

static inline uint64
r_sp()
{
  uint64 x;
  asm volatile("mv %0, sp" : "=r" (x) );
  return x;
}

// read and write tp, the thread pointer, which holds
// this core's hartid (core number), the index into cpus[].
static inline uint64
r_tp()
{
  uint64 x;
  asm volatile("mv %0, tp" : "=r" (x) );
  return x;
}

static inline void 
w_tp(uint64 x)
{
  asm volatile("mv tp, %0" : : "r" (x));
}

static inline uint64
r_ra()
{
  uint64 x;
  asm volatile("mv %0, ra" : "=r" (x) );
  return x;
}

// flush the TLB.
static inline void
sfence_vma()
{
  // the zero, zero means flush all TLB entries.
  asm volatile("sfence.vma zero, zero");
}


#define PGSIZE 4096 // bytes per page
#define PGSHIFT 12  // bits of offset within a page

#define PGROUNDUP(sz)  (((sz)+PGSIZE-1) & ~(PGSIZE-1))
#define PGROUNDDOWN(a) (((a)) & ~(PGSIZE-1))

#define PTE_V (1L << 0) // valid
#define PTE_R (1L << 1)
#define PTE_W (1L << 2)
#define PTE_X (1L << 3)
#define PTE_U (1L << 4) // 1 -> user can access
<<<<<<< HEAD
#define PTE_RSW1  (1 << 8)
#define PTE_RSW2  (1 << 9)

#define PTE_COW PTE_RSW1
=======
#define PTE_G (1L << 5)
#define PTE_A (1L << 6) // access

#define PTE_A_SHIFT 6

#define PTE_ACCESSED(pte) (((pte) >> 6) & 1)
>>>>>>> c68ff01f

// shift a physical address to the right place for a PTE.
#define PA2PTE(pa) ((((uint64)pa) >> 12) << 10)

#define PTE2PA(pte) (((pte) >> 10) << 12)

#define PTE_FLAGS(pte) ((pte) & 0x3FF)

// extract the three 9-bit page table indices from a virtual address.
#define PXMASK          0x1FF // 9 bits
#define PXSHIFT(level)  (PGSHIFT+(9*(level)))
#define PX(level, va) ((((uint64) (va)) >> PXSHIFT(level)) & PXMASK)

// one beyond the highest possible virtual address.
// MAXVA is actually one bit less than the max allowed by
// Sv39, to avoid having to sign-extend virtual addresses
// that have the high bit set.
#define MAXVA (1L << (9 + 9 + 9 + 12 - 1))

typedef uint64 pte_t;
typedef uint64 *pagetable_t; // 512 PTEs

static inline uint64
r_fp()
{
  uint64 x;
  asm volatile("mv %0, s0" : "=r" (x) );
  return x;
}<|MERGE_RESOLUTION|>--- conflicted
+++ resolved
@@ -343,19 +343,18 @@
 #define PTE_W (1L << 2)
 #define PTE_X (1L << 3)
 #define PTE_U (1L << 4) // 1 -> user can access
-<<<<<<< HEAD
+
 #define PTE_RSW1  (1 << 8)
 #define PTE_RSW2  (1 << 9)
 
 #define PTE_COW PTE_RSW1
-=======
+
 #define PTE_G (1L << 5)
 #define PTE_A (1L << 6) // access
 
 #define PTE_A_SHIFT 6
 
 #define PTE_ACCESSED(pte) (((pte) >> 6) & 1)
->>>>>>> c68ff01f
 
 // shift a physical address to the right place for a PTE.
 #define PA2PTE(pa) ((((uint64)pa) >> 12) << 10)
